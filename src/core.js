/* -*- Mode: Java; tab-width: 2; indent-tabs-mode: nil; c-basic-offset: 2 -*- */
/* vim: set shiftwidth=2 tabstop=2 autoindent cindent expandtab: */

'use strict';

var globalScope = (typeof window === 'undefined') ? this : window;

var isWorker = (typeof window == 'undefined');

var ERRORS = 0, WARNINGS = 1, TODOS = 5;
var verbosity = WARNINGS;

// The global PDFJS object exposes the API
// In production, it will be declared outside a global wrapper
// In development, it will be declared here
if (!globalScope.PDFJS) {
  globalScope.PDFJS = {};
}

// getPdf()
// Convenience function to perform binary Ajax GET
// Usage: getPdf('http://...', callback)
//        getPdf({
//                 url:String ,
//                 [,progress:Function, error:Function]
//               },
//               callback)
function getPdf(arg, callback) {
  var params = arg;
  if (typeof arg === 'string')
    params = { url: arg };

  var xhr = new XMLHttpRequest();
  xhr.open('GET', params.url);
  xhr.mozResponseType = xhr.responseType = 'arraybuffer';
  xhr.expected = (params.url.indexOf('file:') === 0) ? 0 : 200;

  if ('progress' in params)
    xhr.onprogress = params.progress || undefined;

  if ('error' in params)
    xhr.onerror = params.error || undefined;

  xhr.onreadystatechange = function getPdfOnreadystatechange(e) {
    if (xhr.readyState === 4) {
      if (xhr.status === xhr.expected) {
        var data = (xhr.mozResponseArrayBuffer || xhr.mozResponse ||
                    xhr.responseArrayBuffer || xhr.response);
        callback(data);
      } else if (params.error) {
        params.error(e);
      }
    }
  };
  xhr.send(null);
}
globalScope.PDFJS.getPdf = getPdf;

var Page = (function PageClosure() {
  function Page(xref, pageNumber, pageDict, ref) {
    this.pageNumber = pageNumber;
    this.pageDict = pageDict;
    this.stats = {
      create: Date.now(),
      compile: 0.0,
      fonts: 0.0,
      images: 0.0,
      render: 0.0
    };
    this.xref = xref;
    this.ref = ref;

    this.displayReadyPromise = null;
  }

  Page.prototype = {
    getPageProp: function pageGetPageProp(key) {
      return this.xref.fetchIfRef(this.pageDict.get(key));
    },
    inheritPageProp: function pageInheritPageProp(key) {
      var dict = this.pageDict;
      var obj = dict.get(key);
      while (obj === undefined) {
        dict = this.xref.fetchIfRef(dict.get('Parent'));
        if (!dict)
          break;
        obj = dict.get(key);
      }
      return obj;
    },
    get content() {
      return shadow(this, 'content', this.getPageProp('Contents'));
    },
    get resources() {
      return shadow(this, 'resources', this.inheritPageProp('Resources'));
    },
    get mediaBox() {
      var obj = this.inheritPageProp('MediaBox');
      // Reset invalid media box to letter size.
      if (!isArray(obj) || obj.length !== 4)
        obj = [0, 0, 612, 792];
      return shadow(this, 'mediaBox', obj);
    },
    get view() {
      var obj = this.inheritPageProp('CropBox');
      var view = {
        x: 0,
        y: 0,
        width: this.width,
        height: this.height
      };
      var mediaBox = this.mediaBox;
      var offsetX = mediaBox[0], offsetY = mediaBox[1];
      if (isArray(obj) && obj.length == 4) {
        var tl = this.rotatePoint(obj[0] - offsetX, obj[1] - offsetY);
        var br = this.rotatePoint(obj[2] - offsetX, obj[3] - offsetY);
        view.x = Math.min(tl.x, br.x);
        view.y = Math.min(tl.y, br.y);
        view.width = Math.abs(tl.x - br.x);
        view.height = Math.abs(tl.y - br.y);
      }

      return shadow(this, 'cropBox', view);
    },
    get annotations() {
      return shadow(this, 'annotations', this.inheritPageProp('Annots'));
    },
    get width() {
      var mediaBox = this.mediaBox;
      var rotate = this.rotate;
      var width;
      if (rotate == 0 || rotate == 180) {
        width = (mediaBox[2] - mediaBox[0]);
      } else {
        width = (mediaBox[3] - mediaBox[1]);
      }
      return shadow(this, 'width', width);
    },
    get height() {
      var mediaBox = this.mediaBox;
      var rotate = this.rotate;
      var height;
      if (rotate == 0 || rotate == 180) {
        height = (mediaBox[3] - mediaBox[1]);
      } else {
        height = (mediaBox[2] - mediaBox[0]);
      }
      return shadow(this, 'height', height);
    },
    get rotate() {
      var rotate = this.inheritPageProp('Rotate') || 0;
      // Normalize rotation so it's a multiple of 90 and between 0 and 270
      if (rotate % 90 != 0) {
        rotate = 0;
      } else if (rotate >= 360) {
        rotate = rotate % 360;
      } else if (rotate < 0) {
        // The spec doesn't cover negatives, assume its counterclockwise
        // rotation. The following is the other implementation of modulo.
        rotate = ((rotate % 360) + 360) % 360;
      }
      return shadow(this, 'rotate', rotate);
    },

    startRenderingFromIRQueue: function pageStartRenderingFromIRQueue(
                                                IRQueue, fonts) {
      var self = this;
      this.IRQueue = IRQueue;

      var displayContinuation = function pageDisplayContinuation() {
        // Always defer call to display() to work around bug in
        // Firefox error reporting from XHR callbacks.
        setTimeout(function pageSetTimeout() {
          self.displayReadyPromise.resolve();
        });
      };

      this.ensureFonts(fonts,
                       function pageStartRenderingFromIRQueueEnsureFonts() {
        displayContinuation();
      });
    },

    getIRQueue: function pageGetIRQueue(handler, dependency) {
      if (this.IRQueue) {
        // content was compiled
        return this.IRQueue;
      }

      var xref = this.xref;
      var content = xref.fetchIfRef(this.content);
      var resources = xref.fetchIfRef(this.resources);
      if (isArray(content)) {
        // fetching items
        var i, n = content.length;
        var streams = [];
        for (i = 0; i < n; ++i)
<<<<<<< HEAD
          streams.push(xref.fetchIfRef(content[i]));
        content = new StreamsSequenceStream(streams);
      } else if (isStream(content))
        content.reset();
=======
          content[i] = xref.fetchIfRef(content[i]);
        content = new StreamsSequenceStream(content);
      } else if (!content) {
        // replacing non-existent page content with empty one
        content = new Stream(new Uint8Array(0));
      }
>>>>>>> 36cf14b0

      var pe = this.pe = new PartialEvaluator(
                                xref, handler, 'p' + this.pageNumber + '_');
      var IRQueue = {};
      return (this.IRQueue = pe.getIRQueue(content, resources, IRQueue,
                                           dependency));
    },

    extractTextContent: function pageExtractPageContent() {
      if ('textContent' in this) {
        // text content was extracted
        return this.textContent;
      }

      var handler = {
        on: function nullHandlerOn() {},
        send: function nullHandlerSend() {}
      };

      var xref = this.xref;
      var content = xref.fetchIfRef(this.content);
      var resources = xref.fetchIfRef(this.resources);
      if (isArray(content)) {
        // fetching items
        var i, n = content.length;
        var streams = [];
        for (i = 0; i < n; ++i)
          streams.push(xref.fetchIfRef(content[i]));
        content = new StreamsSequenceStream(streams);
      } else if (isStream(content))
        content.reset();

      var pe = new PartialEvaluator(
                     xref, handler, 'p' + this.pageNumber + '_');
      var text = pe.getTextContent(content, resources);
      return (this.textContent = text);
    },

    ensureFonts: function pageEnsureFonts(fonts, callback) {
      // Convert the font names to the corresponding font obj.
      for (var i = 0, ii = fonts.length; i < ii; i++) {
        fonts[i] = this.objs.objs[fonts[i]].data;
      }

      // Load all the fonts
      var fontObjs = FontLoader.bind(
        fonts,
        function pageEnsureFontsFontObjs(fontObjs) {
          this.stats.fonts = Date.now();

          callback.call(this);
        }.bind(this),
        this.objs
      );
    },

    display: function pageDisplay(gfx, callback) {
      var xref = this.xref;
      var resources = xref.fetchIfRef(this.resources);
      var mediaBox = xref.fetchIfRef(this.mediaBox);
      assertWellFormed(isDict(resources), 'invalid page resources');

      gfx.xref = xref;
      gfx.res = resources;
      gfx.beginDrawing({ x: mediaBox[0], y: mediaBox[1],
            width: this.width,
            height: this.height,
            rotate: this.rotate });

      var startIdx = 0;
      var length = this.IRQueue.fnArray.length;
      var IRQueue = this.IRQueue;

      var self = this;
      function next() {
        startIdx = gfx.executeIRQueue(IRQueue, startIdx, next);
        if (startIdx == length) {
          self.stats.render = Date.now();
          gfx.endDrawing();
          if (callback) callback();
        }
      }
      next();
    },
    rotatePoint: function pageRotatePoint(x, y, reverse) {
      var rotate = reverse ? (360 - this.rotate) : this.rotate;
      switch (rotate) {
        case 180:
          return {x: this.width - x, y: y};
        case 90:
          return {x: this.width - y, y: this.height - x};
        case 270:
          return {x: y, y: x};
        case 360:
        case 0:
        default:
          return {x: x, y: this.height - y};
      }
    },
    getLinks: function pageGetLinks() {
      var links = [];
      var annotations = pageGetAnnotations();
      var i, n = annotations.length;
      for (i = 0; i < n; ++i) {
        if (annotations[i].type != 'Link')
          continue;
        links.push(annotations[i]);
      }
      return links;
    },
    getAnnotations: function pageGetAnnotations() {
      var xref = this.xref;
      function getInheritableProperty(annotation, name) {
        var item = annotation;
        while (item && !item.has(name)) {
          item = xref.fetchIfRef(item.get('Parent'));
        }
        if (!item)
          return null;
        return item.get(name);
      }

      var annotations = xref.fetchIfRef(this.annotations) || [];
      var i, n = annotations.length;
      var items = [];
      for (i = 0; i < n; ++i) {
        var annotationRef = annotations[i];
        var annotation = xref.fetch(annotationRef);
        if (!isDict(annotation))
          continue;
        var subtype = annotation.get('Subtype');
        if (!isName(subtype))
          continue;
        var rect = annotation.get('Rect');
        var topLeftCorner = this.rotatePoint(rect[0], rect[1]);
        var bottomRightCorner = this.rotatePoint(rect[2], rect[3]);

        var item = {};
        item.type = subtype.name;
        item.x = Math.min(topLeftCorner.x, bottomRightCorner.x);
        item.y = Math.min(topLeftCorner.y, bottomRightCorner.y);
        item.width = Math.abs(topLeftCorner.x - bottomRightCorner.x);
        item.height = Math.abs(topLeftCorner.y - bottomRightCorner.y);
        switch (subtype.name) {
          case 'Link':
            var a = this.xref.fetchIfRef(annotation.get('A'));
            if (a) {
              switch (a.get('S').name) {
                case 'URI':
                  item.url = a.get('URI');
                  break;
                case 'GoTo':
                  item.dest = a.get('D');
                  break;
                default:
                  TODO('other link types');
              }
            } else if (annotation.has('Dest')) {
              // simple destination link
              var dest = annotation.get('Dest');
              item.dest = isName(dest) ? dest.name : dest;
            }
            break;
          case 'Widget':
            var fieldType = getInheritableProperty(annotation, 'FT');
            if (!isName(fieldType))
              break;
            item.fieldType = fieldType.name;
            // Building the full field name by collecting the field and
            // its ancestors 'T' properties and joining them using '.'.
            var fieldName = [];
            var namedItem = annotation, ref = annotationRef;
            while (namedItem) {
              var parentRef = namedItem.get('Parent');
              var parent = xref.fetchIfRef(parentRef);
              var name = namedItem.get('T');
              if (name)
                fieldName.unshift(stringToPDFString(name));
              else {
                // The field name is absent, that means more than one field
                // with the same name may exist. Replacing the empty name
                // with the '`' plus index in the parent's 'Kids' array.
                // This is not in the PDF spec but necessary to id the
                // the input controls.
                var kids = xref.fetchIfRef(parent.get('Kids'));
                var j, jj;
                for (j = 0, jj = kids.length; j < jj; j++) {
                  if (kids[j].num == ref.num && kids[j].gen == ref.gen)
                    break;
                }
                fieldName.unshift('`' + j);
              }
              namedItem = parent;
              ref = parentRef;
            }
            item.fullName = fieldName.join('.');
            var alternativeText = stringToPDFString(annotation.get('TU') || '');
            item.alternativeText = alternativeText;
            var da = getInheritableProperty(annotation, 'DA') || '';
            var m = /([\d\.]+)\sTf/.exec(da);
            if (m)
              item.fontSize = parseFloat(m[1]);
            item.textAlignment = getInheritableProperty(annotation, 'Q');
            item.flags = getInheritableProperty(annotation, 'Ff') || 0;
            break;
          case 'Text':
            var content = annotation.get('Contents');
            var title = annotation.get('T');
            item.content = stringToPDFString(content || '');
            item.title = stringToPDFString(title || '');
            item.name = annotation.get('Name').name;
            break;
          default:
            TODO('unimplemented annotation type: ' + subtype.name);
            break;
        }
        items.push(item);
      }
      return items;
    },
    startRendering: function pageStartRendering(ctx, callback, textLayer)  {
      this.startRenderingTime = Date.now();

      // If there is no displayReadyPromise yet, then the IRQueue was never
      // requested before. Make the request and create the promise.
      if (!this.displayReadyPromise) {
        this.pdf.startRendering(this);
        this.displayReadyPromise = new Promise();
      }

      // Once the IRQueue and fonts are loaded, perform the actual rendering.
      this.displayReadyPromise.then(
        function pageDisplayReadyPromise() {
          var gfx = new CanvasGraphics(ctx, this.objs, textLayer);
          try {
            this.display(gfx, callback);
          } catch (e) {
            if (callback)
              callback(e);
            else
              throw e;
          }
        }.bind(this),
        function pageDisplayReadPromiseError(reason) {
          if (callback)
            callback(reason);
          else
            throw reason;
        }
      );
    }
  };

  return Page;
})();

/**
 * The `PDFDocModel` holds all the data of the PDF file. Compared to the
 * `PDFDoc`, this one doesn't have any job management code.
 * Right now there exists one PDFDocModel on the main thread + one object
 * for each worker. If there is no worker support enabled, there are two
 * `PDFDocModel` objects on the main thread created.
 * TODO: Refactor the internal object structure, such that there is no
 * need for the `PDFDocModel` anymore and there is only one object on the
 * main thread and not one entire copy on each worker instance.
 */
var PDFDocModel = (function PDFDocModelClosure() {
  function PDFDocModel(arg, callback) {
    if (isStream(arg))
      init.call(this, arg);
    else if (isArrayBuffer(arg))
      init.call(this, new Stream(arg));
    else
      error('PDFDocModel: Unknown argument type');
  }

  function init(stream) {
    assertWellFormed(stream.length > 0, 'stream must have data');
    this.stream = stream;
    this.setup();
    this.acroForm = this.xref.fetchIfRef(this.catalog.catDict.get('AcroForm'));
  }

  function find(stream, needle, limit, backwards) {
    var pos = stream.pos;
    var end = stream.end;
    var str = '';
    if (pos + limit > end)
      limit = end - pos;
    for (var n = 0; n < limit; ++n)
      str += stream.getChar();
    stream.pos = pos;
    var index = backwards ? str.lastIndexOf(needle) : str.indexOf(needle);
    if (index == -1)
      return false; /* not found */
    stream.pos += index;
    return true; /* found */
  }

  PDFDocModel.prototype = {
    get linearization() {
      var length = this.stream.length;
      var linearization = false;
      if (length) {
        linearization = new Linearization(this.stream);
        if (linearization.length != length)
          linearization = false;
      }
      // shadow the prototype getter with a data property
      return shadow(this, 'linearization', linearization);
    },
    get startXRef() {
      var stream = this.stream;
      var startXRef = 0;
      var linearization = this.linearization;
      if (linearization) {
        // Find end of first obj.
        stream.reset();
        if (find(stream, 'endobj', 1024))
          startXRef = stream.pos + 6;
      } else {
        // Find startxref by jumping backward from the end of the file.
        var step = 1024;
        var found = false, pos = stream.end;
        while (!found && pos > 0) {
          pos -= step - 'startxref'.length;
          if (pos < 0)
            pos = 0;
          stream.pos = pos;
          found = find(stream, 'startxref', step, true);
        }
        if (found) {
          stream.skip(9);
          var ch;
          do {
            ch = stream.getChar();
          } while (Lexer.isSpace(ch));
          var str = '';
          while ((ch - '0') <= 9) {
            str += ch;
            ch = stream.getChar();
          }
          startXRef = parseInt(str, 10);
          if (isNaN(startXRef))
            startXRef = 0;
        }
      }
      // shadow the prototype getter with a data property
      return shadow(this, 'startXRef', startXRef);
    },
    get mainXRefEntriesOffset() {
      var mainXRefEntriesOffset = 0;
      var linearization = this.linearization;
      if (linearization)
        mainXRefEntriesOffset = linearization.mainXRefEntriesOffset;
      // shadow the prototype getter with a data property
      return shadow(this, 'mainXRefEntriesOffset', mainXRefEntriesOffset);
    },
    // Find the header, remove leading garbage and setup the stream
    // starting from the header.
    checkHeader: function pdfDocCheckHeader() {
      var stream = this.stream;
      stream.reset();
      if (find(stream, '%PDF-', 1024)) {
        // Found the header, trim off any garbage before it.
        stream.moveStart();
        return;
      }
      // May not be a PDF file, continue anyway.
    },
    setup: function pdfDocSetup(ownerPassword, userPassword) {
      this.checkHeader();
      var xref = new XRef(this.stream,
                          this.startXRef,
                          this.mainXRefEntriesOffset);
      this.xref = xref;
      this.catalog = new Catalog(xref);
      if (xref.trailer && xref.trailer.has('ID')) {
        var fileID = '';
        var id = xref.fetchIfRef(xref.trailer.get('ID'))[0];
        id.split('').forEach(function(el) {
          fileID += Number(el.charCodeAt(0)).toString(16);
        });
        this.fileID = fileID;
      }
    },
    get numPages() {
      var linearization = this.linearization;
      var num = linearization ? linearization.numPages : this.catalog.numPages;
      // shadow the prototype getter
      return shadow(this, 'numPages', num);
    },
    getFingerprint: function pdfDocGetFingerprint() {
      if (this.fileID) {
        return this.fileID;
      } else {
        // If we got no fileID, then we generate one,
        // from the first 100 bytes of PDF
        var data = this.stream.bytes.subarray(0, 100);
        var hash = calculateMD5(data, 0, data.length);
        var strHash = '';
        for (var i = 0, length = hash.length; i < length; i++) {
          strHash += Number(hash[i]).toString(16);
        }

        return strHash;
      }
    },
    getPage: function pdfDocGetPage(n) {
      return this.catalog.getPage(n);
    }
  };

  return PDFDocModel;
})();

var PDFDoc = (function PDFDocClosure() {
  function PDFDoc(arg, callback) {
    var stream = null;
    var data = null;

    if (isStream(arg)) {
      stream = arg;
      data = arg.bytes;
    } else if (isArrayBuffer(arg)) {
      stream = new Stream(arg);
      data = arg;
    } else {
      error('PDFDoc: Unknown argument type');
    }

    this.data = data;
    this.stream = stream;
    this.pdf = new PDFDocModel(stream);
    this.fingerprint = this.pdf.getFingerprint();
    this.catalog = this.pdf.catalog;
    this.objs = new PDFObjects();

    this.pageCache = [];
    this.fontsLoading = {};
    this.workerReadyPromise = new Promise('workerReady');

    // If worker support isn't disabled explicit and the browser has worker
    // support, create a new web worker and test if it/the browser fullfills
    // all requirements to run parts of pdf.js in a web worker.
    // Right now, the requirement is, that an Uint8Array is still an Uint8Array
    // as it arrives on the worker. Chrome added this with version 15.
    if (!globalScope.PDFJS.disableWorker && typeof Worker !== 'undefined') {
      var workerSrc = PDFJS.workerSrc;
      if (typeof workerSrc === 'undefined') {
        throw 'No PDFJS.workerSrc specified';
      }

      try {
        // Some versions of FF can't create a worker on localhost, see:
        // https://bugzilla.mozilla.org/show_bug.cgi?id=683280
        var worker = new Worker(workerSrc);

        var messageHandler = new MessageHandler('main', worker);

        messageHandler.on('test', function pdfDocTest(supportTypedArray) {
          if (supportTypedArray) {
            this.worker = worker;
            this.setupMessageHandler(messageHandler);
          } else {
            globalScope.PDFJS.disableWorker = true;
            this.setupFakeWorker();
          }
        }.bind(this));

        var testObj = new Uint8Array(1);
        // Some versions of Opera throw a DATA_CLONE_ERR on
        // serializing the typed array.
        messageHandler.send('test', testObj);
        return;
      } catch (e) {}
    }
    // Either workers are disabled, not supported or have thrown an exception.
    // Thus, we fallback to a faked worker.
    globalScope.PDFJS.disableWorker = true;
    this.setupFakeWorker();
  }

  PDFDoc.prototype = {
    setupFakeWorker: function() {
      // If we don't use a worker, just post/sendMessage to the main thread.
      var fakeWorker = {
        postMessage: function pdfDocPostMessage(obj) {
          fakeWorker.onmessage({data: obj});
        },
        terminate: function pdfDocTerminate() {}
      };

      var messageHandler = new MessageHandler('main', fakeWorker);
      this.setupMessageHandler(messageHandler);

      // If the main thread is our worker, setup the handling for the messages
      // the main thread sends to it self.
      WorkerMessageHandler.setup(messageHandler);
    },


    setupMessageHandler: function(messageHandler) {
      this.messageHandler = messageHandler;

      messageHandler.on('page', function pdfDocPage(data) {
        var pageNum = data.pageNum;
        var page = this.pageCache[pageNum];
        var depFonts = data.depFonts;

        page.startRenderingFromIRQueue(data.IRQueue, depFonts);
      }, this);

      messageHandler.on('obj', function pdfDocObj(data) {
        var id = data[0];
        var type = data[1];

        switch (type) {
          case 'JpegStream':
            var imageData = data[2];
            loadJpegStream(id, imageData, this.objs);
            break;
          case 'Image':
            var imageData = data[2];
            this.objs.resolve(id, imageData);
            break;
          case 'Font':
            var name = data[2];
            var file = data[3];
            var properties = data[4];

            if (file) {
              // Rewrap the ArrayBuffer in a stream.
              var fontFileDict = new Dict();
              file = new Stream(file, 0, file.length, fontFileDict);
            }

            // For now, resolve the font object here direclty. The real font
            // object is then created in FontLoader.bind().
            this.objs.resolve(id, {
              name: name,
              file: file,
              properties: properties
            });
            break;
          default:
            throw 'Got unkown object type ' + type;
        }
      }, this);

      messageHandler.on('font_ready', function pdfDocFontReady(data) {
        var id = data[0];
        var font = new FontShape(data[1]);

        // If there is no string, then there is nothing to attach to the DOM.
        if (!font.str) {
          this.objs.resolve(id, font);
        } else {
          this.objs.setData(id, font);
        }
      }.bind(this));

      messageHandler.on('page_error', function pdfDocError(data) {
        var page = this.pageCache[data.pageNum];
        if (page.displayReadyPromise)
          page.displayReadyPromise.reject(data.error);
        else
          throw data.error;
      }, this);

      messageHandler.on('text_extracted', function pdfTextExtracted(data) {
        var index = data[0];
        if (this.textExtracted)
          this.textExtracted(index);
      }, this);

      messageHandler.on('jpeg_decode', function(data, promise) {
        var imageData = data[0];
        var components = data[1];
        if (components != 3 && components != 1)
          error('Only 3 component or 1 component can be returned');

        var img = new Image();
        img.onload = (function jpegImageLoaderOnload() {
          var width = img.width;
          var height = img.height;
          var size = width * height;
          var rgbaLength = size * 4;
          var buf = new Uint8Array(size * components);
          var tmpCanvas = new ScratchCanvas(width, height);
          var tmpCtx = tmpCanvas.getContext('2d');
          tmpCtx.drawImage(img, 0, 0);
          var data = tmpCtx.getImageData(0, 0, width, height).data;

          if (components == 3) {
            for (var i = 0, j = 0; i < rgbaLength; i += 4, j += 3) {
              buf[j] = data[i];
              buf[j + 1] = data[i + 1];
              buf[j + 2] = data[i + 2];
            }
          } else if (components == 1) {
            for (var i = 0, j = 0; i < rgbaLength; i += 4, j++) {
              buf[j] = data[i];
            }
          }
          promise.resolve({ data: buf, width: width, height: height});
        }).bind(this);
        var src = 'data:image/jpeg;base64,' + window.btoa(imageData);
        img.src = src;
      });

      setTimeout(function pdfDocFontReadySetTimeout() {
        messageHandler.send('doc', this.data);
        this.workerReadyPromise.resolve(true);
      }.bind(this));
    },

    get numPages() {
      return this.pdf.numPages;
    },

    startRendering: function pdfDocStartRendering(page) {
      // The worker might not be ready to receive the page request yet.
      this.workerReadyPromise.then(function pdfDocStartRenderingThen() {
        this.messageHandler.send('page_request', page.pageNumber + 1);
      }.bind(this));
    },

    getPage: function pdfDocGetPage(n) {
      if (this.pageCache[n])
        return this.pageCache[n];

      var page = this.pdf.getPage(n);
      // Add a reference to the objects such that Page can forward the reference
      // to the CanvasGraphics and so on.
      page.objs = this.objs;
      page.pdf = this;
      return (this.pageCache[n] = page);
    },

    extractText: function pdfDocExtractExtractText() {
      this.workerReadyPromise.then(function pdfDocStartRenderingThen() {
        this.messageHandler.send('extract_text');
      }.bind(this));
    },

    destroy: function pdfDocDestroy() {
      if (this.worker)
        this.worker.terminate();

      if (this.fontWorker)
        this.fontWorker.terminate();

      for (var n in this.pageCache)
        delete this.pageCache[n];

      delete this.data;
      delete this.stream;
      delete this.pdf;
      delete this.catalog;
    }
  };

  return PDFDoc;
})();

globalScope.PDFJS.PDFDoc = PDFDoc;
<|MERGE_RESOLUTION|>--- conflicted
+++ resolved
@@ -195,19 +195,14 @@
         var i, n = content.length;
         var streams = [];
         for (i = 0; i < n; ++i)
-<<<<<<< HEAD
           streams.push(xref.fetchIfRef(content[i]));
         content = new StreamsSequenceStream(streams);
-      } else if (isStream(content))
+      } else if (isStream(content)) {
         content.reset();
-=======
-          content[i] = xref.fetchIfRef(content[i]);
-        content = new StreamsSequenceStream(content);
       } else if (!content) {
         // replacing non-existent page content with empty one
         content = new Stream(new Uint8Array(0));
       }
->>>>>>> 36cf14b0
 
       var pe = this.pe = new PartialEvaluator(
                                 xref, handler, 'p' + this.pageNumber + '_');
